--- conflicted
+++ resolved
@@ -36,13 +36,8 @@
   await Promise.all([
     page.click(selectors.SEARCH_BUTTON), // Execute search
     page.waitForNavigation({
-<<<<<<< HEAD
-      waitUntil: shared.WAIT_STATEMENT
-    }) // Wait for page to load
-=======
       waitUntil: shared.WAIT_STATEMENT,
     }), // Wait for page to load
->>>>>>> 9c96218f
   ]);
 
   // Select all conversation titles
