--- conflicted
+++ resolved
@@ -26,7 +26,6 @@
  * @param {String} url String to check for correctness
  * @returns {Boolean} true if the string is a valid URL, false otherwise
  */
-<<<<<<< HEAD
 module.exports.isStringAValidURL = function(url) {
     try {
         new URL(url);
@@ -59,14 +58,4 @@
     }
     
     return valid;
-}
-=======
-module.exports.isStringAValidURL = function (url) {
-  try {
-    new URL(url);
-    return true;
-  } catch (err) {
-    return false;
-  }
-};
->>>>>>> 0014627d
+}