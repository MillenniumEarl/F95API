"use strict";

// Public modules from npm
const HTMLParser = require("node-html-parser");
const puppeteer = require("puppeteer"); // skipcq: JS-0128

// Modules from file
const shared = require("./shared.js");
const selectors = require("./constants/css-selectors.js");
const {
  preparePage
} = require("./puppeteer-helper.js");
const GameDownload = require("./classes/game-download.js");
const GameInfo = require("./classes/game-info.js");
const {
  isStringAValidURL,
  isF95URL,
  urlExists
} = require("./urls-helper.js");

/**
 * @protected
 * Get information from the game's main page.
 * @param {puppeteer.Browser} browser Browser object used for navigation
 * @param {String} url URL (String) of the game/mod to extract data from
 * @return {Promise<GameInfo>} Complete information about the game you are
 * looking for or null if the URL doesn't exists
 */
module.exports.getGameInfo = async function (browser, url) {
  if (shared.debug) console.log("Obtaining game info");

  // Verify the correctness of the URL
  if (!isF95URL(url)) throw new Error(url + " is not a valid F95Zone URL");
  const exists = await urlExists(url);
  if (!exists) return null;

  const page = await preparePage(browser); // Set new isolated page
  await page.setCookie(...shared.cookies); // Set cookies to avoid login
  await page.goto(url, {
    waitUntil: shared.WAIT_STATEMENT,
  }); // Go to the game page and wait until it loads

  // It asynchronously searches for the elements and
  // then waits at the end to compile the object to be returned
  let info = new GameInfo();
  const title = getGameTitle(page);
  const author = getGameAuthor(page);
  const tags = getGameTags(page);
  const previewSource = getGamePreviewSource(page);
  //let downloadData = getGameDownloadLink(page);
  info = await parsePrefixes(page, info); // Fill status/engines/isMod
  const structuredText = await getMainPostStructuredText(page);
  const overview = getOverview(structuredText, info.isMod);
  const parsedInfos = parseConversationPage(structuredText);
  const changelog = getLastChangelog(page);

  // Fill in the GameInfo element with the information obtained
  info.name = await title;
  info.author = await author;
  info.overview = overview;
  info.tags = await tags;
  info.f95url = url;
<<<<<<< HEAD
  info.version = info.isMod ? parsedInfos["MOD VERSION"] : parsedInfos.VERSION;
  info.lastUpdate = info.isMod
    ? parsedInfos.UPDATED
    : parsedInfos["THREAD UPDATED"];
=======
  info.version = info.isMod ?
    parsedInfos["MOD VERSION"] :
    parsedInfos["VERSION"];
  info.lastUpdate = info.isMod ?
    parsedInfos["UPDATED"] :
    parsedInfos["THREAD UPDATED"];
>>>>>>> 4504ddcc
  info.previewSource = await previewSource;
  info.changelog = (await changelog) || "Unknown changelog";
  //info.downloadInfo = await downloadData;
  /* Downloading games without going directly to
   * the platform appears to be prohibited by
   * the guidelines. It is therefore useless to
   * keep the links for downloading the games. */

  await page.close(); // Close the page
  if (shared.debug) console.log("Founded data for " + info.name);
  return info;
};

/**
 * Obtain the game version without parsing again all the data of the game.
 * @param {puppeteer.Browser} browser Browser object used for navigation
 * @param {GameInfo} info Information about the game
 * @returns {Promise<String>} Online version of the game
 */
module.exports.getGameVersionFromTitle = async function (browser, info) {
  const page = await preparePage(browser); // Set new isolated page
  await page.setCookie(...shared.cookies); // Set cookies to avoid login
  await page.goto(info.f95url, {
    waitUntil: shared.WAIT_STATEMENT,
  }); // Go to the game page and wait until it loads

  // Get the title
  const titleHTML = await page.evaluate(
    /* istanbul ignore next */
    (selector) => document.querySelector(selector).innerHTML,
    selectors.GAME_TITLE
  );
  const title = HTMLParser.parse(titleHTML).childNodes.pop().rawText;

  // The title is in the following format: [PREFIXES] NAME GAME [VERSION] [AUTHOR]
  const startIndex = title.indexOf("[") + 1;
  const endIndex = title.indexOf("]", startIndex);
  let version = title.substring(startIndex, endIndex).trim().toUpperCase();
  if (version.startsWith("V")) version = version.replace("V", ""); // Replace only the first occurrence
  return version;
};

//#region Private methods
/**
 * @private
 * Get the game description from its web page.
 * Different processing depending on whether the game is a mod or not.
 * @param {String} text Structured text extracted from the game's web page
 * @param {Boolean} isMod Specify if it is a game or a mod
 * @returns {Promise<String>} Game description
 */
function getOverview(text, isMod) {
  // Get overview (different parsing for game and mod)
  let overviewEndIndex;
  if (isMod) overviewEndIndex = text.indexOf("Updated");
  else overviewEndIndex = text.indexOf("Thread Updated");
  return text.substring(0, overviewEndIndex).replace("Overview:\n", "").trim();
}

/**
 * @private
 * Extrapolate the page structure by removing the element tags
 * and leaving only the text and its spacing.
 * @param {puppeteer.Page} page Page containing the text
 * @returns {Promise<String>} Structured text
 */
async function getMainPostStructuredText(page) {
  // Gets the first post, where are listed all the game's informations
  const post = (await page.$$(selectors.THREAD_POSTS))[0];

  // The info are plain text so we need to parse the HTML code
  const bodyHTML = await page.evaluate(
    /* istanbul ignore next */
    (mainPost) => mainPost.innerHTML,
    post
  );
  return HTMLParser.parse(bodyHTML).structuredText;
}

/**
 * @private
 * Extrapolates and cleans the author from the page passed by parameter.
 * @param {puppeteer.Page} page Page containing the author to be extrapolated
 * @returns {Promise<String>} Game author
 */
async function getGameAuthor(page) {
  // Get the game/mod name (without square brackets)
  const titleHTML = await page.evaluate(
    /* istanbul ignore next */
    (selector) =>
    document.querySelector(selector).innerHTML,
    selectors.GAME_TITLE
  );
  const structuredTitle = HTMLParser.parse(titleHTML);

  // The last element **shoud be** the title without prefixes (engines, status, other...)
  const gameTitle = structuredTitle.childNodes.pop().rawText;

  // The last square brackets contain the author
  const startTitleIndex = gameTitle.lastIndexOf("[") + 1;
  return gameTitle.substring(startTitleIndex, gameTitle.length - 1).trim();
}

/**
 * @private
 * Process the post text to get all the useful
 * information in the format *DESCRIPTOR : VALUE*.
 * @param {String} text Structured text of the post
 * @returns {Object} Dictionary of information
 */
function parseConversationPage(text) {
  const dataPairs = {};

  // The information searched in the game post are one per line
  const splittedText = text.split("\n");
  for (const line of splittedText) {
    if (!line.includes(":")) continue;

    // Create pair key/value
    const splitted = line.split(":");
    const key = splitted[0].trim().toUpperCase(); // Uppercase to avoid mismatch
    const value = splitted[1].trim();

    // Add pair to the dict if valid
    if (value != "") dataPairs[key] = value;
  }

  return dataPairs;
}

/**
 * @private
 * Gets the URL of the image used as a preview for the game in the conversation.
 * @param {puppeteer.Page} page Page containing the URL to be extrapolated
 * @returns {Promise<String>} URL (String) of the image or null if failed to get it
 */
async function getGamePreviewSource(page) {
  const src = await page.evaluate(
    /* istanbul ignore next */
    (selector) => {
      // Get the firs image available
      const img = document.querySelector(selector);

      if (img) return img.getAttribute("src");
      else return null;
    },
    selectors.GAME_IMAGES
  );

  // Check if the URL is valid
  return isStringAValidURL(src) ? src : null;
}

/**
 * @private
 * Extrapolates and cleans the title from the page passed by parameter.
 * @param {puppeteer.Page} page Page containing the title to be extrapolated
 * @returns {Promise<String>} Game title
 */
async function getGameTitle(page) {
  // Get the game/mod name (without square brackets)
  const titleHTML = await page.evaluate(
    /* istanbul ignore next */
    (selector) =>
    document.querySelector(selector).innerHTML,
    selectors.GAME_TITLE
  );
  const structuredTitle = HTMLParser.parse(titleHTML);

  // The last element **shoud be** the title without prefixes (engines, status, other...)
  const gameTitle = structuredTitle.childNodes.pop().rawText;
  const endTitleIndex = gameTitle.indexOf("[");
  return gameTitle.substring(0, endTitleIndex).trim();
}

/**
 * @private
 * Get the alphabetically sorted list of tags associated with the game.
 * @param {puppeteer.Page} page Page containing the tags to be extrapolated
 * @returns {Promise<String[]>} List of uppercase tags
 */
async function getGameTags(page) {
  const tags = [];

  // Get the game tags
  for (const handle of await page.$$(selectors.GAME_TAGS)) {
    const tag = await page.evaluate(
      /* istanbul ignore next */
      (element) => element.innerText,
      handle
    );
    tags.push(tag.toUpperCase());
  }
  return tags.sort();
}

/**
 * @private
 * Process the game title prefixes to extract information such as game status,
 * graphics engine used, and whether it is a mod or original game.
 * @param {puppeteer.Page} page Page containing the prefixes to be extrapolated
 * @param {GameInfo} info Object to assign the identified information to
 * @returns {Promise<GameInfo>} GameInfo object passed in to which the identified information has been added
 */
async function parsePrefixes(page, info) {
  const MOD_PREFIX = "MOD";

  // The 'Ongoing' status is not specified, only 'Abandoned'/'OnHold'/'Complete'
  info.status = "Ongoing";
  for (const handle of await page.$$(selectors.GAME_TITLE_PREFIXES)) {
    const value = await page.evaluate(
      /* istanbul ignore next */
      (element) => element.innerText,
      handle
    );

    // Clean the prefix
    const prefix = value.toUpperCase().replace("[", "").replace("]", "").trim();

    // Getting infos...
    if (shared.statuses.includes(prefix)) info.status = prefix;
    else if (shared.engines.includes(prefix)) info.engine = prefix;
    // This is not a game but a mod
    else if (prefix === MOD_PREFIX) info.isMod = true;
  }
  return info;
}

/**
 * @private
 * Get the last changelog available for the game.
 * @param {puppeteer.Page} page Page containing the changelog
 * @returns {Promise<String>} Changelog for the last version or null if no changelog is found
 */
async function getLastChangelog(page) {
  // Gets the first post, where are listed all the game's informations
  const post = (await page.$$(selectors.THREAD_POSTS))[0];

  const spoiler = await post.$(selectors.THREAD_LAST_CHANGELOG);
  if (!spoiler) return null;

  const changelogHTML = await page.evaluate(
    /* istanbul ignore next */
    (e) => e.innerText,
    spoiler
  );
  const parsedText = HTMLParser.parse(changelogHTML).structuredText;
  return parsedText.replace("Spoiler", "").trim();
}

/**
 * @private
 * Get game download links for different platforms.
 * @param {puppeteer.Page} page Page containing the links to be extrapolated
 * @returns {Promise<GameDownload[]>} List of objects used for game download
 */
// skipcq: JS-0128
async function getGameDownloadLink(page) {
  // Most used hosting platforms
  const hostingPlatforms = [
    "MEGA",
    "NOPY",
    "FILESUPLOAD",
    "MIXDROP",
    "UPLOADHAVEN",
    "PIXELDRAIN",
    "FILESFM",
  ];

  // Supported OS platforms
  const platformOS = ["WIN", "LINUX", "MAC", "ALL"];

  // Gets the <span> which contains the download links
  const temp = await page.$$(selectors.DOWNLOAD_LINKS_CONTAINER);
  if (temp.length === 0) return [];

  // Look for the container that contains the links
  // It is necessary because the same css selector
  // also identifies other elements on the page
  let container = null;
  for (const candidate of temp) {
    if (container !== null) break;
    const upperText = (
      await page.evaluate(
        /* istanbul ignore next */
        (e) => e.innerText,
        candidate
      )
    ).toUpperCase();

    // Search if the container contains the name of a hosting platform
    for (const p of hostingPlatforms) {
      if (upperText.includes(p)) {
        container = candidate;
        break;
      }
    }
  }
  if (container === null) return [];

  // Extract the HTML text from the container
  const searchText = (
    await page.evaluate(
      /* istanbul ignore next */
      (e) => e.innerHTML,
      container
    )
  ).toLowerCase();

  // Parse the download links
  const downloadData = [];
  for (const platform of platformOS) {
    const data = extractGameHostingData(platform, searchText);
    downloadData.push(...data);
  }
  return downloadData;
}

/**
 * @private
 * From the HTML text it extracts the game download links for the specified operating system.
 * @param {String} platform Name of the operating system to look for a compatible link to.
 * It can only be *WIN/LINUX/MAC/ALL*
 * @param {String} text HTML string to extract links from
 * @returns {GameDownload[]} List of game download links for the selected platform
 */
function extractGameHostingData(platform, text) {
  const PLATFORM_BOLD_OPEN = "<b>";
  const CONTAINER_SPAN_CLOSE = "</span>";
  const LINK_OPEN = "<a";
  const LINK_CLOSE = "</a>";
  const HREF_START = 'href="';
  const HREF_END = '"';
  const TAG_CLOSE = ">";

  // Identify the individual platforms
  let startIndex = text.indexOf(platform.toLowerCase());
  if (startIndex === -1) return [];
  else startIndex += platform.length;

  // Find the <b>platform</b>
  let endIndex =
    text.indexOf(PLATFORM_BOLD_OPEN, startIndex) + PLATFORM_BOLD_OPEN.length;

  // Find the end of the container
  if (endIndex === -1)
    endIndex =
    text.indexOf(CONTAINER_SPAN_CLOSE, startIndex) +
    CONTAINER_SPAN_CLOSE.length;

  text = text.substring(startIndex, endIndex);

  const downloadData = [];
  const linkTags = text.split(LINK_OPEN);
  for (const tag of linkTags) {
    // Ignore non-link string
    if (!tag.includes(HREF_START)) continue;

    // Find the hosting platform name
    startIndex = tag.indexOf(TAG_CLOSE) + TAG_CLOSE.length;
    endIndex = tag.indexOf(LINK_CLOSE, startIndex);
    const hosting = tag.substring(startIndex, endIndex);

    // Find the 'href' attribute
    startIndex = tag.indexOf(HREF_START) + HREF_START.length;
    endIndex = tag.indexOf(HREF_END, startIndex);
    const link = tag.substring(startIndex, endIndex);

    if (isStringAValidURL(link)) {
      const gd = new GameDownload();
      gd.hosting = hosting.toUpperCase();
      gd.link = link;
      gd.supportedOS = platform.toUpperCase();

      downloadData.push(gd);
    }
  }
  return downloadData;
}
//#endregion Private methods<|MERGE_RESOLUTION|>--- conflicted
+++ resolved
@@ -60,19 +60,10 @@
   info.overview = overview;
   info.tags = await tags;
   info.f95url = url;
-<<<<<<< HEAD
   info.version = info.isMod ? parsedInfos["MOD VERSION"] : parsedInfos.VERSION;
   info.lastUpdate = info.isMod
     ? parsedInfos.UPDATED
     : parsedInfos["THREAD UPDATED"];
-=======
-  info.version = info.isMod ?
-    parsedInfos["MOD VERSION"] :
-    parsedInfos["VERSION"];
-  info.lastUpdate = info.isMod ?
-    parsedInfos["UPDATED"] :
-    parsedInfos["THREAD UPDATED"];
->>>>>>> 4504ddcc
   info.previewSource = await previewSource;
   info.changelog = (await changelog) || "Unknown changelog";
   //info.downloadInfo = await downloadData;
