--- conflicted
+++ resolved
@@ -489,13 +489,8 @@
   await Promise.all([
     page.click(selectors.LOGIN_BUTTON), // Click on the login button
     page.waitForNavigation({
-<<<<<<< HEAD
-      waitUntil: shared.WAIT_STATEMENT
-    }) // Wait for page to load
-=======
       waitUntil: shared.WAIT_STATEMENT,
     }), // Wait for page to load
->>>>>>> 9c96218f
   ]);
 
   // Prepare result
