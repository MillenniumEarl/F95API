--- conflicted
+++ resolved
@@ -5,15 +5,9 @@
   getGameData,
   loadF95BaseData,
   getUserData,
-<<<<<<< HEAD
-  logout
-} = require('../app/index.js');
-const GameDownload = require('../app/scripts/classes/game-download.js');
-=======
   logout,
 } = require("../app/index.js");
 const GameDownload = require("../app/scripts/classes/game-download.js");
->>>>>>> 9c96218f
 
 debug(true);
 main();
